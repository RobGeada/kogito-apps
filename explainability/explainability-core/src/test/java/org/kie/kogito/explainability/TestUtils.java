--- conflicted
+++ resolved
@@ -74,9 +74,6 @@
         });
     }
 
-<<<<<<< HEAD
-    public static PredictionProvider getSumSkipTwoOutputModel(int skipFeatureIndex) {
-=======
     /**
      * Test model which returns the inputs as outputs, except for a single specified feature
      * 
@@ -84,23 +81,10 @@
      * @return A {@link PredictionProvider} model
      */
     public static PredictionProvider getFeatureSkipModel(int featureIndex) {
->>>>>>> fc7cc35d
-        return inputs -> supplyAsync(() -> {
-            List<PredictionOutput> predictionOutputs = new LinkedList<>();
-            for (PredictionInput predictionInput : inputs) {
-                List<Feature> features = predictionInput.getFeatures();
-<<<<<<< HEAD
-                double result = 0;
-                for (int i = 0; i < features.size(); i++) {
-                    if (skipFeatureIndex != i) {
-                        result += features.get(i).getValue().asNumber();
-                    }
-                }
-                Output output0 = new Output("sum-but" + skipFeatureIndex, Type.NUMBER, new Value(result), 1d);
-                Output output1 = new Output("sum-but" + skipFeatureIndex + "*2", Type.NUMBER, new Value(result * 2), 1d);
-
-                PredictionOutput predictionOutput = new PredictionOutput(List.of(output0, output1));
-=======
+        return inputs -> supplyAsync(() -> {
+            List<PredictionOutput> predictionOutputs = new LinkedList<>();
+            for (PredictionInput predictionInput : inputs) {
+                List<Feature> features = predictionInput.getFeatures();
                 List<Output> outputs = new ArrayList<>();
                 for (int i = 0; i < features.size(); i++) {
                     if (i != featureIndex) {
@@ -109,7 +93,6 @@
                     }
                 }
                 PredictionOutput predictionOutput = new PredictionOutput(outputs);
->>>>>>> fc7cc35d
                 predictionOutputs.add(predictionOutput);
             }
             return predictionOutputs;
@@ -143,7 +126,8 @@
                     }
                 }
                 PredictionOutput predictionOutput = new PredictionOutput(
-                        List.of(new Output("sum-even-but" + skipFeatureIndex, Type.BOOLEAN, new Value(((int) result) % 2 == 0), 1d)));
+                        List.of(new Output("sum-even-but" + skipFeatureIndex, Type.BOOLEAN, new Value(((int) result) % 2 == 0),
+                                1d)));
                 predictionOutputs.add(predictionOutput);
             }
             return predictionOutputs;
